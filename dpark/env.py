--- conflicted
+++ resolved
@@ -18,13 +18,8 @@
     def __init__(self):
         self.started = False
 
-<<<<<<< HEAD
-    def start(self, isMaster, environ={}, isLocal=False, port=None):
-        if getattr(self, 'started', False):
-=======
     def start(self, isMaster, environ={}, isLocal=False):
         if self.started:
->>>>>>> 51890b4a
             return
         logger.debug("start env in %s: %s %s", os.getpid(),
                 isMaster, environ)
@@ -39,25 +34,10 @@
             elif os.environ.has_key('DPARK_WORK_DIR'):
                 root = os.environ['DPARK_WORK_DIR']
                 self.dfs = False
-<<<<<<< HEAD
             else:
                 raise Exception("no shuffle dir exists")
+            
             if not os.path.exists(root):
-=======
-            elif os.path.exists('/data1/dpark'):
-                root = '/data1/dpark'
-                self.dfs = False
-            else:
-                if os.path.exists('/home2/dpark'):
-                    root = '/home2/dpark'
-                elif os.path.exists('/mfs/tmp'):
-                    root = '/mfs/tmp/dpark'
-                else:
-                    root = '/tmp/dpark'
-                self.dfs = True
-
-            if self.dfs and not os.path.exists(root):
->>>>>>> 51890b4a
                 os.mkdir(root, 0777)
                 os.chmod(root, 0777) # because of umask
             name = '%s-%s-%d' % (time.strftime("%Y%m%d-%H%M%S"),
@@ -69,23 +49,15 @@
         else:
             self.environ.update(environ)
             self.dfs = (self.environ['DPARK_HAS_DFS'] == 'True')
-<<<<<<< HEAD
-=======
 
         self.ctx = zmq.Context()
->>>>>>> 51890b4a
 
         from cache import CacheTracker
         self.cacheTracker = CacheTracker(isMaster)
         
-<<<<<<< HEAD
-        from shuffle import LocalFileShuffle, MapOutputTracker, SimpleShuffleFetcher
-        LocalFileShuffle.initialize(isMaster, port)
-=======
         from shuffle import LocalFileShuffle, MapOutputTracker
         from shuffle import SimpleShuffleFetcher, ParallelShuffleFetcher
         LocalFileShuffle.initialize(isMaster)
->>>>>>> 51890b4a
         self.mapOutputTracker = MapOutputTracker(isMaster)
         #self.shuffleFetcher = SimpleShuffleFetcher()
         self.shuffleFetcher = ParallelShuffleFetcher(2)
