--- conflicted
+++ resolved
@@ -10,13 +10,9 @@
 import math
 import random
 import bz2
-<<<<<<< HEAD
-from copy import copy
-=======
 import logging
 from copy import copy
 import shutil
->>>>>>> 51890b4a
 
 from serialize import load_func, dump_func
 from dependency import *
@@ -133,12 +129,9 @@
 
     def cartesian(self, other):
         return CartesianRDD(self, other)
-<<<<<<< HEAD
-=======
     
     def zipWith(self, other):
         return ZippedRDD(self.ctx, [self, other])
->>>>>>> 51890b4a
 
     def groupBy(self, f, numSplits=None):
         if numSplits is None:
@@ -285,13 +278,8 @@
         aggregator = Aggregator(createCombiner, mergeValue, mergeCombiners)
         return self.combineByKey(aggregator, numSplits)
 
-<<<<<<< HEAD
-    def partitionBy(self, numSplits=None):
-        return self.groupByKey(numSplits).flatMap(lambda x: [(x[0], i) for i in x[1]])
-=======
     def partitionByKey(self, numSplits=None):
         return self.groupByKey(numSplits).flatMapValue(lambda x: x)
->>>>>>> 51890b4a
 
     def join(self, other, numSplits=None):
         vs = self.map(lambda (k,v): (k,(1,v)))
@@ -914,12 +902,9 @@
     def splits(self):
         return self.rdd.splits
 
-<<<<<<< HEAD
     def __repr__(self):
         return '<CSVReaderRDD %s of %s>' % (self.dialect, self.rdd)
 
-=======
->>>>>>> 51890b4a
     def preferredLocations(self, split):
         return self.rdd.preferredLocations(split)
     
@@ -1085,8 +1070,6 @@
             d = d[np:]
 
 
-<<<<<<< HEAD
-=======
 class MFSTextFileRDD(RDD):
     def __init__(self, ctx, path, master, numSplits=None, splitSize=None):
         RDD.__init__(self, ctx)
@@ -1140,7 +1123,6 @@
         f.close()
 
 
->>>>>>> 51890b4a
 class OutputTextFileRDD(RDD):
     def __init__(self, rdd, path, ext='', overwrite=False):
         if os.path.exists(path):
